--- conflicted
+++ resolved
@@ -1,6 +1,5 @@
 import numpy as np
 
-<<<<<<< HEAD
 class DynamicRoleSwitching3D:
     """
     3D-capable dynamic role-switching potential function (G_O).
@@ -10,16 +9,6 @@
     operate in 3D (x, y, z). The methods remain signature-compatible with
     prior 2D code — they return/accept numpy arrays of length 2 or 3 as
     appropriate. Use the first two components for 2D-only code paths.
-=======
-class DynamicRoleSwitching:
-    """
-    Implementation of the potential function G_O for dynamic role-switching
-    between overtaking and obstructing behaviors in competitive drone racing.
-    
-    The function enables adaptive behavior based on relative drone positions:
-    - Overtaking: When ego drone follows opponent (theta_delta > 0)
-    - Obstructing: When ego drone precedes opponent (theta_delta < 0)
->>>>>>> 7a615b70
     """
     
     def __init__(self, alpha=1.0, beta=4.0, gamma=5.0, delta_1=-0.5, delta_2=-1.0):
@@ -42,7 +31,6 @@
     @staticmethod
     def path_function(theta):
         """
-<<<<<<< HEAD
         Compute 3D path position at parameter theta.
 
         r(theta) = [6*sin(theta), 3*sin(2*theta), 6*sin(theta/2)]
@@ -55,30 +43,7 @@
             3 * np.sin(2 * theta),
             6 * np.sin(theta / 2)
         ])
-=======
-        Compute the 3D reference path position at parameter theta.
-        
-        Using the definitions Path definition: r(theta) = [6*sin(theta), 3*sin(2*theta), 6*sin(theta/2)]^T
 
-        theta : Path parameter value(s)
->>>>>>> 7a615b70
-
-        """
-        if isinstance(theta, np.ndarray):
-            return np.array([
-                6 * np.sin(theta),
-                3 * np.sin(2 * theta),
-                6 * np.sin(theta / 2)
-            ])
-        else:
-            # np.ndarray
-            # 3D position(s) on the path, shape (3,) or (3, n)
-            return np.array([
-                6 * np.sin(theta),
-                3 * np.sin(2 * theta),
-                6 * np.sin(theta / 2)
-            ])
-    
     def compute_theta_delta(self, theta_op, theta_d):
         """
         Compute the path parameter difference (relative position along path).
@@ -92,13 +57,7 @@
     
     def compute_deviation_difference(self, p_d, theta_d, p_op, theta_op):
         """
-<<<<<<< HEAD
         Compute the deviation difference R between ego and opponent drones in 3D.
-=======
-        Compute the deviation difference R between ego and opponent drones.
-        
-        R measures the difference in lateral deviations from the path.
->>>>>>> 7a615b70
         R = ||(p_op - r(theta_op)) - (p_d - r(theta_d))||
         
         Parameters:
